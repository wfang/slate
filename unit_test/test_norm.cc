--- conflicted
+++ resolved
@@ -316,11 +316,7 @@
     values.resize( ldv * batch_count );
 
     double* dvalues;
-<<<<<<< HEAD
-    test_assert(cudaMalloc(&dvalues, sizeof(double) * ldv * batch_count) == cudaSuccess);
-=======
-    test_assert(cudaMalloc((void**)&dvalues, sizeof(double) * values_len * batch_count) == cudaSuccess);
->>>>>>> a4994c7e
+    test_assert(cudaMalloc((void**)&dvalues, sizeof(double) * ldv * batch_count) == cudaSuccess);
     test_assert(dvalues != nullptr);
 
     slate::device::genorm( norm, m, n, dAarray, lda,
@@ -426,11 +422,7 @@
     values.resize( ldv * batch_count );
 
     double* dvalues;
-<<<<<<< HEAD
-    test_assert(cudaMalloc(&dvalues, sizeof(double) * ldv * batch_count) == cudaSuccess);
-=======
-    test_assert(cudaMalloc((void**)&dvalues, sizeof(double) * values_len * batch_count) == cudaSuccess);
->>>>>>> a4994c7e
+    test_assert(cudaMalloc((void**)&dvalues, sizeof(double) * ldv * batch_count) == cudaSuccess);
     test_assert(dvalues != nullptr);
 
     slate::device::trnorm( norm, uplo, diag, m, n, dAarray, lda,
