
#ifndef SLATE_TILE_HH
#define SLATE_TILE_HH

#include "slate_Memory.hh"

#include "blas.hh"
#include "lapack.hh"

#include <cstdio>
#include <cstdlib>
#include <cassert>
#include <cstring>

#ifdef SLATE_WITH_CUDA
    #include <cuda_runtime.h>
#else
    #include "slate_NoCuda.hh"
#endif

#ifdef SLATE_WITH_MPI
    #include <mpi.h>
#else
    #include "slate_NoMpi.hh"
#endif

#include <omp.h>

extern "C" void trace_cpu_start();
extern "C" void trace_cpu_stop(const char *color);

namespace slate {

//------------------------------------------------------------------------------
template<typename FloatType>
class Tile {
public:
<<<<<<< HEAD
    int64_t mb_;
    int64_t nb_;

    FloatType *data_;
    bool local_ = true;
    int64_t life_;

    MPI_Request bcast_request_;
    MPI_Group bcast_group_;
    MPI_Comm bcast_comm_;

    static int host_num_;
    int device_num_;

    static Memory memory_;

    //-----------------------------------
    size_t size() {
        return sizeof(FloatType)*mb_*nb_;
    }
    void allocate()
    {
//      trace_cpu_start();
        // data_ = (FloatType*)omp_target_alloc(size(), device_num_);
        // assert(data_ != nullptr);
        if (device_num_ == host_num_) {
            // data_ = (FloatType*)malloc(size());
            // assert(data_ != nullptr);
            // cudaError_t error = cudaMallocHost(&data_, size());
            // assert(error == cudaSuccess);
            data_ = (FloatType*)memory_.alloc_host();
        }
        else {
            cudaError_t error;
            error = cudaSetDevice(device_num_);
            assert(error == cudaSuccess);
            // error = cudaMalloc(&data_, size());
            // assert(error == cudaSuccess);
            data_ = (FloatType*)memory_.alloc();
        }
//      trace_cpu_stop("Orchid");
    }
    void deallocate()
    {
//      trace_cpu_start();
        // omp_target_free(data_, device_num_);
        if (device_num_ == host_num_) {
            // free(data_);
            // cudaFree(data_);
            memory_.free_host(data_);
        }
        else {
            cudaError_t error = cudaSetDevice(device_num_);
            assert(error == cudaSuccess);
            // cudaFree(data_);
            memory_.free(data_);
        }
        data_ = nullptr;
//      trace_cpu_stop("Crimson");
    }
    void copyTo(FloatType *a, int64_t lda)
    {
        for (int64_t n = 0; n < nb_; ++n)
            memcpy(&data_[n*mb_], &a[n*lda], sizeof(FloatType)*mb_);
    }
    void copyFrom(FloatType *a, int64_t lda)
    {
        for (int64_t n = 0; n < nb_; ++n)
            memcpy(&a[n*lda], &data_[n*mb_], sizeof(FloatType)*mb_);
    }

    void tick()
    {
        if (!this->local_)
            #pragma omp critical
            {
                --this->life_;
                if (this->life_ == 0)
                    this->deallocate();
            }
    }

    void tick(Tile<FloatType> *tile)
    {
        if (!tile->local_)
            #pragma omp critical
            {
                --tile->life_;
                if (tile->life_ == 0)
                    tile->deallocate();
            }
    }
    Tile()
    {
	printf("Tile(): this should not happen!\n");
	assert(0);
    }
    Tile(int64_t mb, int64_t nb)
        : mb_(mb), nb_(nb), device_num_(host_num_), life_(0)
=======
    Tile(int64_t mb, int64_t nb, Memory *memory)
        : mb_(mb), nb_(nb), memory_(memory), device_num_(host_num_), life_(0)
>>>>>>> 35fc2cc7
    {
        allocate();
    }
    Tile(int64_t mb, int64_t nb, FloatType *a, int64_t lda, Memory *memory)
        : mb_(mb), nb_(nb), memory_(memory), device_num_(host_num_), life_(0)
    {
        allocate();
        copyTo(a, lda);
    }
    Tile(const Tile<FloatType> *src_tile, int dst_device_num,
         cudaStream_t stream)
    {
        *this = *src_tile;
        device_num_ = dst_device_num;
        allocate();

        if (dst_device_num == host_num_)
            copyToHost(src_tile, stream);
        else
            copyToDevice(src_tile, dst_device_num, stream);
    }
    ~Tile() {
        deallocate();
    }

    void copyTo(FloatType *a, int64_t lda)
    {
        for (int64_t n = 0; n < nb_; ++n)
            memcpy(&data_[n*mb_], &a[n*lda], sizeof(FloatType)*mb_);
    }
    void copyFrom(FloatType *a, int64_t lda)
    {
        for (int64_t n = 0; n < nb_; ++n)
            memcpy(&a[n*lda], &data_[n*mb_], sizeof(FloatType)*mb_);
    }

    void gemm(blas::Op transa, blas::Op transb, FloatType alpha,
              Tile<FloatType> *a, Tile<FloatType> *b, FloatType beta)
    {
        trace_cpu_start();
        blas::gemm(blas::Layout::ColMajor, transa, transb,
                     mb_, nb_, a->nb_, alpha, a->data_, a->mb_,
                     b->data_, b->mb_, beta, data_, mb_);
        trace_cpu_stop("MediumAquamarine");
        tick(a);
        tick(b);
    }

    void potrf(blas::Uplo uplo)
    {
        trace_cpu_start();
        lapack::potrf(blas::Layout::ColMajor, uplo, nb_, data_, nb_);
        trace_cpu_stop("RosyBrown");
    }

    void syrk(blas::Uplo uplo, blas::Op trans,
              FloatType alpha, Tile<FloatType> *a, FloatType beta)
    {
        trace_cpu_start();
        blas::syrk(blas::Layout::ColMajor, uplo, trans,
                   nb_, a->nb_, alpha, a->data_, a->mb_, beta, data_, mb_);
        trace_cpu_stop("CornflowerBlue");
        tick(a);
        tick(a);
    }

    void trsm(blas::Side side, blas::Uplo uplo, blas::Op transa,
              blas::Diag diag, FloatType alpha, Tile<FloatType> *a)
    {
        trace_cpu_start();
        blas::trsm(blas::Layout::ColMajor, side, uplo, transa, diag,
                   mb_, nb_, alpha, a->data_, mb_, data_, mb_);
        trace_cpu_stop("MediumPurple");
        tick(a);
    }

    void tick()
    {
        if (!this->local_)
            #pragma omp critical
            {
                --this->life_;
                if (this->life_ == 0)
                    this->deallocate();
            }
    }
    void tick(Tile<FloatType> *tile)
    {
        if (!tile->local_)
            #pragma omp critical
            {
                --tile->life_;
                if (tile->life_ == 0)
                    tile->deallocate();
            }
    }

    int64_t mb_;
    int64_t nb_;

    FloatType *data_;

    bool local_ = true;
    int64_t life_;

    MPI_Request bcast_request_;
    MPI_Group bcast_group_;
    MPI_Comm bcast_comm_;

private:
    size_t size() {
        return sizeof(FloatType)*mb_*nb_;
    }
    void allocate()
    {
        trace_cpu_start();
        data_ = (FloatType*)memory_->alloc(device_num_);
        trace_cpu_stop("Orchid");
    }
    void deallocate()
    {
        trace_cpu_start();
        memory_->free(data_, device_num_);
        data_ = nullptr;
        trace_cpu_stop("Crimson");
    }

    void copyToHost(const Tile<FloatType> *src_tile, cudaStream_t stream)
    {
        trace_cpu_start();
        cudaError_t error;
        error = cudaSetDevice(src_tile->device_num_);
        assert(error == cudaSuccess);

        error = cudaMemcpyAsync(data_, src_tile->data_, size(),
                                cudaMemcpyDeviceToHost, stream);
        assert(error == cudaSuccess);

        error = cudaStreamSynchronize(stream);
        assert(error == cudaSuccess);
        trace_cpu_stop("Gray");
    }
    void copyToDevice(const Tile<FloatType> *src_tile, int dst_device_num,
                      cudaStream_t stream)
    {
        trace_cpu_start();
        cudaError_t error;
        error = cudaSetDevice(dst_device_num);
        assert(error == cudaSuccess);

        error = cudaMemcpyAsync(data_, src_tile->data_, size(),
                                cudaMemcpyHostToDevice, stream);
        assert(error == cudaSuccess);

        error = cudaStreamSynchronize(stream);
        assert(error == cudaSuccess);
        trace_cpu_stop("LightGray");
    }

    void print()
    {
        for (int64_t m = 0; m < mb_; ++m) {
            for (int64_t n = 0; n < nb_; ++n) {
                printf("%8.2lf", data_[mb_*n+m]);
            }
            printf("\n");
        }
        printf("\n");
    }

    static int host_num_;
    int device_num_;

    Memory *memory_;
};

template<typename FloatType>
int Tile<FloatType>::host_num_ = omp_get_initial_device();

<<<<<<< HEAD
template<typename FloatType>
Memory Tile<FloatType>::memory_ = Memory(sizeof(FloatType)*512*512, 10000);

=======
>>>>>>> 35fc2cc7
} // namespace slate

#endif // SLATE_TILE_HH<|MERGE_RESOLUTION|>--- conflicted
+++ resolved
@@ -24,7 +24,11 @@
     #include "slate_NoMpi.hh"
 #endif
 
-#include <omp.h>
+#ifdef SLATE_WITH_OPENMP
+    #include <omp.h>
+#else
+    #include "slate_NoOpenmp.hh"
+#endif
 
 extern "C" void trace_cpu_start();
 extern "C" void trace_cpu_stop(const char *color);
@@ -35,67 +39,33 @@
 template<typename FloatType>
 class Tile {
 public:
-<<<<<<< HEAD
-    int64_t mb_;
-    int64_t nb_;
-
-    FloatType *data_;
-    bool local_ = true;
-    int64_t life_;
-
-    MPI_Request bcast_request_;
-    MPI_Group bcast_group_;
-    MPI_Comm bcast_comm_;
-
-    static int host_num_;
-    int device_num_;
-
-    static Memory memory_;
-
-    //-----------------------------------
-    size_t size() {
-        return sizeof(FloatType)*mb_*nb_;
-    }
-    void allocate()
-    {
-//      trace_cpu_start();
-        // data_ = (FloatType*)omp_target_alloc(size(), device_num_);
-        // assert(data_ != nullptr);
-        if (device_num_ == host_num_) {
-            // data_ = (FloatType*)malloc(size());
-            // assert(data_ != nullptr);
-            // cudaError_t error = cudaMallocHost(&data_, size());
-            // assert(error == cudaSuccess);
-            data_ = (FloatType*)memory_.alloc_host();
-        }
-        else {
-            cudaError_t error;
-            error = cudaSetDevice(device_num_);
-            assert(error == cudaSuccess);
-            // error = cudaMalloc(&data_, size());
-            // assert(error == cudaSuccess);
-            data_ = (FloatType*)memory_.alloc();
-        }
-//      trace_cpu_stop("Orchid");
-    }
-    void deallocate()
-    {
-//      trace_cpu_start();
-        // omp_target_free(data_, device_num_);
-        if (device_num_ == host_num_) {
-            // free(data_);
-            // cudaFree(data_);
-            memory_.free_host(data_);
-        }
-        else {
-            cudaError_t error = cudaSetDevice(device_num_);
-            assert(error == cudaSuccess);
-            // cudaFree(data_);
-            memory_.free(data_);
-        }
-        data_ = nullptr;
-//      trace_cpu_stop("Crimson");
-    }
+    Tile(int64_t mb, int64_t nb, Memory *memory)
+        : mb_(mb), nb_(nb), memory_(memory), device_num_(host_num_), life_(0)
+    {
+        allocate();
+    }
+    Tile(int64_t mb, int64_t nb, FloatType *a, int64_t lda, Memory *memory)
+        : mb_(mb), nb_(nb), memory_(memory), device_num_(host_num_), life_(0)
+    {
+        allocate();
+        copyTo(a, lda);
+    }
+    Tile(const Tile<FloatType> *src_tile, int dst_device_num,
+         cudaStream_t stream)
+    {
+        *this = *src_tile;
+        device_num_ = dst_device_num;
+        allocate();
+
+        if (dst_device_num == host_num_)
+            copyToHost(src_tile, stream);
+        else
+            copyToDevice(src_tile, dst_device_num, stream);
+    }
+    ~Tile() {
+        deallocate();
+    }
+
     void copyTo(FloatType *a, int64_t lda)
     {
         for (int64_t n = 0; n < nb_; ++n)
@@ -105,6 +75,46 @@
     {
         for (int64_t n = 0; n < nb_; ++n)
             memcpy(&a[n*lda], &data_[n*mb_], sizeof(FloatType)*mb_);
+    }
+
+    void gemm(blas::Op transa, blas::Op transb, FloatType alpha,
+              Tile<FloatType> *a, Tile<FloatType> *b, FloatType beta)
+    {
+        trace_cpu_start();
+        blas::gemm(blas::Layout::ColMajor, transa, transb,
+                     mb_, nb_, a->nb_, alpha, a->data_, a->mb_,
+                     b->data_, b->mb_, beta, data_, mb_);
+        trace_cpu_stop("MediumAquamarine");
+        tick(a);
+        tick(b);
+    }
+
+    void potrf(blas::Uplo uplo)
+    {
+        trace_cpu_start();
+        lapack::potrf(blas::Layout::ColMajor, uplo, nb_, data_, nb_);
+        trace_cpu_stop("RosyBrown");
+    }
+
+    void syrk(blas::Uplo uplo, blas::Op trans,
+              FloatType alpha, Tile<FloatType> *a, FloatType beta)
+    {
+        trace_cpu_start();
+        blas::syrk(blas::Layout::ColMajor, uplo, trans,
+                   nb_, a->nb_, alpha, a->data_, a->mb_, beta, data_, mb_);
+        trace_cpu_stop("CornflowerBlue");
+        tick(a);
+        tick(a);
+    }
+
+    void trsm(blas::Side side, blas::Uplo uplo, blas::Op transa,
+              blas::Diag diag, FloatType alpha, Tile<FloatType> *a)
+    {
+        trace_cpu_start();
+        blas::trsm(blas::Layout::ColMajor, side, uplo, transa, diag,
+                   mb_, nb_, alpha, a->data_, mb_, data_, mb_);
+        trace_cpu_stop("MediumPurple");
+        tick(a);
     }
 
     void tick()
@@ -117,7 +127,6 @@
                     this->deallocate();
             }
     }
-
     void tick(Tile<FloatType> *tile)
     {
         if (!tile->local_)
@@ -128,113 +137,6 @@
                     tile->deallocate();
             }
     }
-    Tile()
-    {
-	printf("Tile(): this should not happen!\n");
-	assert(0);
-    }
-    Tile(int64_t mb, int64_t nb)
-        : mb_(mb), nb_(nb), device_num_(host_num_), life_(0)
-=======
-    Tile(int64_t mb, int64_t nb, Memory *memory)
-        : mb_(mb), nb_(nb), memory_(memory), device_num_(host_num_), life_(0)
->>>>>>> 35fc2cc7
-    {
-        allocate();
-    }
-    Tile(int64_t mb, int64_t nb, FloatType *a, int64_t lda, Memory *memory)
-        : mb_(mb), nb_(nb), memory_(memory), device_num_(host_num_), life_(0)
-    {
-        allocate();
-        copyTo(a, lda);
-    }
-    Tile(const Tile<FloatType> *src_tile, int dst_device_num,
-         cudaStream_t stream)
-    {
-        *this = *src_tile;
-        device_num_ = dst_device_num;
-        allocate();
-
-        if (dst_device_num == host_num_)
-            copyToHost(src_tile, stream);
-        else
-            copyToDevice(src_tile, dst_device_num, stream);
-    }
-    ~Tile() {
-        deallocate();
-    }
-
-    void copyTo(FloatType *a, int64_t lda)
-    {
-        for (int64_t n = 0; n < nb_; ++n)
-            memcpy(&data_[n*mb_], &a[n*lda], sizeof(FloatType)*mb_);
-    }
-    void copyFrom(FloatType *a, int64_t lda)
-    {
-        for (int64_t n = 0; n < nb_; ++n)
-            memcpy(&a[n*lda], &data_[n*mb_], sizeof(FloatType)*mb_);
-    }
-
-    void gemm(blas::Op transa, blas::Op transb, FloatType alpha,
-              Tile<FloatType> *a, Tile<FloatType> *b, FloatType beta)
-    {
-        trace_cpu_start();
-        blas::gemm(blas::Layout::ColMajor, transa, transb,
-                     mb_, nb_, a->nb_, alpha, a->data_, a->mb_,
-                     b->data_, b->mb_, beta, data_, mb_);
-        trace_cpu_stop("MediumAquamarine");
-        tick(a);
-        tick(b);
-    }
-
-    void potrf(blas::Uplo uplo)
-    {
-        trace_cpu_start();
-        lapack::potrf(blas::Layout::ColMajor, uplo, nb_, data_, nb_);
-        trace_cpu_stop("RosyBrown");
-    }
-
-    void syrk(blas::Uplo uplo, blas::Op trans,
-              FloatType alpha, Tile<FloatType> *a, FloatType beta)
-    {
-        trace_cpu_start();
-        blas::syrk(blas::Layout::ColMajor, uplo, trans,
-                   nb_, a->nb_, alpha, a->data_, a->mb_, beta, data_, mb_);
-        trace_cpu_stop("CornflowerBlue");
-        tick(a);
-        tick(a);
-    }
-
-    void trsm(blas::Side side, blas::Uplo uplo, blas::Op transa,
-              blas::Diag diag, FloatType alpha, Tile<FloatType> *a)
-    {
-        trace_cpu_start();
-        blas::trsm(blas::Layout::ColMajor, side, uplo, transa, diag,
-                   mb_, nb_, alpha, a->data_, mb_, data_, mb_);
-        trace_cpu_stop("MediumPurple");
-        tick(a);
-    }
-
-    void tick()
-    {
-        if (!this->local_)
-            #pragma omp critical
-            {
-                --this->life_;
-                if (this->life_ == 0)
-                    this->deallocate();
-            }
-    }
-    void tick(Tile<FloatType> *tile)
-    {
-        if (!tile->local_)
-            #pragma omp critical
-            {
-                --tile->life_;
-                if (tile->life_ == 0)
-                    tile->deallocate();
-            }
-    }
 
     int64_t mb_;
     int64_t nb_;
@@ -318,12 +220,6 @@
 template<typename FloatType>
 int Tile<FloatType>::host_num_ = omp_get_initial_device();
 
-<<<<<<< HEAD
-template<typename FloatType>
-Memory Tile<FloatType>::memory_ = Memory(sizeof(FloatType)*512*512, 10000);
-
-=======
->>>>>>> 35fc2cc7
 } // namespace slate
 
 #endif // SLATE_TILE_HH