//------------------------------------------------------------------------------
// Copyright (c) 2017, University of Tennessee
// All rights reserved.
//
// Redistribution and use in source and binary forms, with or without
// modification, are permitted provided that the following conditions are met:
//     * Redistributions of source code must retain the above copyright
//       notice, this list of conditions and the following disclaimer.
//     * Redistributions in binary form must reproduce the above copyright
//       notice, this list of conditions and the following disclaimer in the
//       documentation and/or other materials provided with the distribution.
//     * Neither the name of the University of Tennessee nor the
//       names of its contributors may be used to endorse or promote products
//       derived from this software without specific prior written permission.
//
// THIS SOFTWARE IS PROVIDED BY THE COPYRIGHT HOLDERS AND CONTRIBUTORS "AS IS"
// AND ANY EXPRESS OR IMPLIED WARRANTIES, INCLUDING, BUT NOT LIMITED TO, THE
// IMPLIED WARRANTIES OF MERCHANTABILITY AND FITNESS FOR A PARTICULAR PURPOSE
// ARE DISCLAIMED. IN NO EVENT SHALL UNIVERSITY OF TENNESSEE BE LIABLE FOR ANY
// DIRECT, INDIRECT, INCIDENTAL, SPECIAL, EXEMPLARY, OR CONSEQUENTIAL DAMAGES
// (INCLUDING, BUT NOT LIMITED TO, PROCUREMENT OF SUBSTITUTE GOODS OR SERVICES;
// LOSS OF USE, DATA, OR PROFITS; OR BUSINESS INTERRUPTION) HOWEVER CAUSED AND
// ON ANY THEORY OF LIABILITY, WHETHER IN CONTRACT, STRICT LIABILITY, OR TORT
// (INCLUDING NEGLIGENCE OR OTHERWISE) ARISING IN ANY WAY OUT OF THE USE OF THIS
// SOFTWARE, EVEN IF ADVISED OF THE POSSIBILITY OF SUCH DAMAGE.
//------------------------------------------------------------------------------
// This research was supported by the Exascale Computing Project (17-SC-20-SC),
// a collaborative effort of two U.S. Department of Energy organizations (Office
// of Science and the National Nuclear Security Administration) responsible for
// the planning and preparation of a capable exascale ecosystem, including
// software, applications, hardware, advanced system engineering and early
// testbed platforms, in support of the nation's exascale computing imperative.
//------------------------------------------------------------------------------
// Need assistance with the SLATE software? Join the "SLATE User" Google group
// by going to https://groups.google.com/a/icl.utk.edu/forum/#!forum/slate-user
// and clicking "Apply to join group". Upon acceptance, email your questions and
// comments to <slate-user@icl.utk.edu>.
//------------------------------------------------------------------------------

#ifndef SLATE_TILE_HH
#define SLATE_TILE_HH

#include "slate_Memory.hh"
<<<<<<< HEAD
#include "slate_trace_Trace.hh"
=======
#include "slate_Trace.hh"
#include "slate_types.hh"
>>>>>>> eb7996b7

#include <blas.hh>
#include <lapack.hh>

#include <cstdio>
#include <cstdlib>
#include <cassert>
#include <cstring>
#include <memory>

#ifdef SLATE_WITH_CUDA
    #include <cuda_runtime.h>
#else
    #include "slate_NoCuda.hh"
#endif

#ifdef SLATE_WITH_MPI
    #include <mpi.h>
#else
    #include "slate_NoMpi.hh"
#endif

#ifdef _OPENMP
    #include <omp.h>
#else
    #include "slate_NoOpenmp.hh"
#endif

namespace slate {

///-----------------------------------------------------------------------------
/// transpose returns Tile, Matrix, SymmetricMatrix, etc.
/// Making a template avoids repeating the code ad naseum in each class.
/// Tile and BaseMatrix make this a friend, to change op.
template< typename MatrixType >
MatrixType transpose(MatrixType& A)
{
    MatrixType AT = A;
    if (AT.op_ == Op::NoTrans) {
        AT.op_ = Op::Trans;
    }
    else if (AT.op_ == Op::Trans) {
        AT.op_ = Op::NoTrans;
    }
    else {
        throw std::exception();  // todo: op_ = Op::Conj doesn't exist
    }
    return AT;
}

/// @see transpose()
template< typename MatrixType >
MatrixType conj_transpose(MatrixType& A)
{
    MatrixType AT = A;
    if (AT.op_ == Op::NoTrans) {
        AT.op_ = Op::ConjTrans;
    }
    else if (AT.op_ == Op::ConjTrans) {
        AT.op_ = Op::NoTrans;
    }
    else {
        throw std::exception();  // todo: op_ = Op::Conj doesn't exist
    }
    return AT;
}

///-----------------------------------------------------------------------------
/// \class
/// \brief
///
template <typename scalar_t>
class Tile {
public:
    Tile():
        mb_(0),
        nb_(0),
        stride_(0),
        op_(Op::NoTrans),
        uplo_(Uplo::General),
        data_(nullptr),
        valid_(false),
        origin_(true),
        device_(-1)  // todo: host_num
    {}

    ///-------------------------------------------------------------------------
    /// Creates tile that wraps existing memory buffer.
    /// Sets origin = true.
    Tile(int64_t mb, int64_t nb,
         scalar_t *A, int64_t lda, int device, bool origin=true):
        mb_(mb),
        nb_(nb),
        stride_(lda),
        op_(Op::NoTrans),
        uplo_(Uplo::General),
        data_(A),
        valid_(true),
        origin_(origin),
        device_(device)
    {}

    // defaults okay (tile doesn't own data, doesn't allocate/deallocate data, :
    // 1. destructor
    // 2. copy & move constructors
    // 3. copy & move assignment

    // todo: make these one function, copy(dst_tile, stream) or copyTo?
    void copyDataToHost(  Tile<scalar_t> *dst_tile, cudaStream_t stream) const;
    void copyDataToDevice(Tile<scalar_t> *dst_tile, cudaStream_t stream) const;

    void send(int dst, MPI_Comm mpi_comm) const;
    void recv(int src, MPI_Comm mpi_comm);
    void bcast(int bcast_root, MPI_Comm bcast_comm);

    // Tiles and Matrices use same transpose functions ;)
    /// Returns shallow copy of tile that is transposed.
    template< typename TileType >
    friend TileType transpose(TileType& A);

    /// Returns shallow copy of tile that is conjugate-transposed.
    template< typename TileType >
    friend TileType conj_transpose(TileType& A);

    /// @return number of rows of op(A), where A is this tile
    int64_t mb() const { return (op_ == Op::NoTrans ? mb_ : nb_); }

    /// @return number of cols of op(A), where A is this tile
    int64_t nb() const { return (op_ == Op::NoTrans ? nb_ : mb_); }

    /// @return column stride of this tile
    int64_t stride() const { return stride_; }

    /// @return pointer to data, i.e., A(0,0), where A is this tile
    scalar_t const* data() const { return data_; }
    scalar_t*       data()       { return data_; }

    /// returns op(A)_{i, j}.
    /// If op() is ConjTrans, data is NOT conjugated,
    /// because a reference is returned.
    scalar_t& operator() (int64_t i, int64_t j)
    {
        assert(0 <= i && i < mb());
        assert(0 <= j && j < nb());
        if (op_ == Op::NoTrans) {
            return data_[ i + j*stride_ ];
        }
        else {
            return data_[ j + i*stride_ ];
        }
    }

    /// sets/gets whether this tile is valid (cache coherency protocol)
    bool valid() const { return valid_; }
    void valid(bool val) { valid_ = val; }  // todo: protected?

    /// whether this tile was originally given by the user (true),
    /// or is a workspace buffer.
    bool origin() const { return origin_; }

    /// number of bytes; but NOT consecutive if stride != mb.
    size_t bytes() const { return sizeof(scalar_t) * size(); }

    /// number of elements; but elements are NOT consecutive if stride != mb.
    size_t size()  const { return (size_t) mb_ * nb_; }

    /// get and set upper/lower storage flag
    Uplo uplo() const { return uplo_; }
    void uplo(Uplo uplo) { uplo_ = uplo; }  // todo: protected?

    /// get and set transposition operation
    Op op() const { return op_; }
    void op(Op op) { op_ = op; }  // todo: protected?

    int device() const { return device_; }

protected:
    int64_t mb_;
    int64_t nb_;
    int64_t stride_;
    Op op_;
    Uplo uplo_;

    scalar_t *data_;

    bool valid_;
    bool origin_;

    int device_;
};

///-----------------------------------------------------------------------------
/// \brief
/// Copies data from this tile on device to dst_tile on host.
// todo need to copy or verify metadata (sizes, op, uplo, ...)
template <typename scalar_t>
void Tile<scalar_t>::copyDataToHost(
    Tile<scalar_t> *dst_tile, cudaStream_t stream) const
{
    cudaError_t error;
    error = cudaSetDevice(device_);
    assert(error == cudaSuccess);

    // If no stride on both sides.
    if (stride_ == mb_ &&
        dst_tile->stride_ == dst_tile->mb_) {

        // Use simple copy.
        trace::Block trace_block("cudaMemcpyAsync");

        error = cudaMemcpyAsync(
            dst_tile->data_, data_, bytes(),
            cudaMemcpyDeviceToHost, stream);
        assert(error == cudaSuccess);

        error = cudaStreamSynchronize(stream);
        assert(error == cudaSuccess);
    }
    else {
        // Otherwise, use 2D copy.
        trace::Block trace_block("cudaMemcpy2DAsync");

        void* dst = dst_tile->data_;
        const void* src = data_;
        size_t dpitch = sizeof(scalar_t)*dst_tile->stride_;
        size_t spitch = sizeof(scalar_t)*stride_;
        size_t width  = sizeof(scalar_t)*mb_;
        size_t height = nb_;

        error = cudaMemcpy2DAsync(
            dst, dpitch,
            src, spitch,
            width, height,
            cudaMemcpyDeviceToHost, stream);
        assert(error == cudaSuccess);

        error = cudaStreamSynchronize(stream);
        assert(error == cudaSuccess);
    }
}

///-----------------------------------------------------------------------------
/// \brief
/// Copies data from this tile on host to dst_tile on device.
// todo need to copy or verify metadata (sizes, op, uplo, ...)
template <typename scalar_t>
void Tile<scalar_t>::copyDataToDevice(
    Tile<scalar_t> *dst_tile, cudaStream_t stream) const
{
    cudaError_t error;
    error = cudaSetDevice(dst_tile->device_);
    assert(error == cudaSuccess);

    // If no stride on both sides.
    if (stride_ == mb_ &&
        dst_tile->stride_ == dst_tile->mb_) {

        // Use simple copy.
        trace::Block trace_block("cudaMemcpyAsync");

        error = cudaMemcpyAsync(
            dst_tile->data_, data_, bytes(),
            cudaMemcpyHostToDevice, stream);
        assert(error == cudaSuccess);

        error = cudaStreamSynchronize(stream);
        assert(error == cudaSuccess);
    }
    else {
        // Otherwise, use 2D copy.
        trace::Block trace_block("cudaMemcpy2DAsync");

        void* dst = dst_tile->data_;
        const void* src = data_;
        size_t dpitch = sizeof(scalar_t)*dst_tile->stride_;
        size_t spitch = sizeof(scalar_t)*stride_;
        size_t width  = sizeof(scalar_t)*mb_;
        size_t height = nb_;

        error = cudaMemcpy2DAsync(
            dst, dpitch,
            src, spitch,
            width, height,
            cudaMemcpyHostToDevice, stream);
        assert(error == cudaSuccess);

        error = cudaStreamSynchronize(stream);
        assert(error == cudaSuccess);
    }
}

///-----------------------------------------------------------------------------
/// \brief
/// Sends tile to MPI rank dst.
// todo need to copy or verify metadata (sizes, op, uplo, ...)
template <typename scalar_t>
void Tile<scalar_t>::send(int dst, MPI_Comm mpi_comm) const
{
    // If no stride.
    if (stride_ == mb_) {
        // Use simple send.
        int count = mb_*nb_;
        int tag = 0;
        int retval;

        #pragma omp critical(slate_mpi)
        retval = MPI_Send(data_, count, traits<scalar_t>::mpi_type, dst, tag, mpi_comm);
        assert(retval == MPI_SUCCESS);
    }
    else {
        // Otherwise, use strided send.
        int count = nb_;
        int blocklength = mb_;
        int stride = stride_;
        MPI_Datatype newtype;
        int tag = 0;
        int retval;

        #pragma omp critical(slate_mpi)
        retval = MPI_Type_vector(
            count, blocklength, stride, traits<scalar_t>::mpi_type, &newtype);
        assert(retval == MPI_SUCCESS);

        #pragma omp critical(slate_mpi)
        retval = MPI_Type_commit(&newtype);
        assert(retval == MPI_SUCCESS);

        #pragma omp critical(slate_mpi)
        retval = MPI_Send(data_, 1, newtype, dst, tag, mpi_comm);
        assert(retval == MPI_SUCCESS);

        #pragma omp critical(slate_mpi)
        retval = MPI_Type_free(&newtype);
        assert(retval == MPI_SUCCESS);
    }
}

///-----------------------------------------------------------------------------
/// \brief
/// Receives tile from MPI rank src.
// todo need to copy or verify metadata (sizes, op, uplo, ...)
template <typename scalar_t>
void Tile<scalar_t>::recv(int src, MPI_Comm mpi_comm)
{
    // If no stride.
    if (stride_ == mb_) {
        // Use simple recv.
        int count = mb_*nb_;
        int tag = 0;
        int retval;

        #pragma omp critical(slate_mpi)
        retval = MPI_Recv(
            data_, count, traits<scalar_t>::mpi_type, src, tag, mpi_comm,
            MPI_STATUS_IGNORE);
        assert(retval == MPI_SUCCESS);
    }
    else {
        // Otherwise, use strided recv.
        int count = nb_;
        int blocklength = mb_;
        int stride = stride_;
        MPI_Datatype newtype;
        int retval;

        #pragma omp critical(slate_mpi)
        retval = MPI_Type_vector(
            count, blocklength, stride, traits<scalar_t>::mpi_type, &newtype);
        assert(retval == MPI_SUCCESS);

        #pragma omp critical(slate_mpi)
        retval = MPI_Type_commit(&newtype);
        assert(retval == MPI_SUCCESS);

        int tag = 0;
        #pragma omp critical(slate_mpi)
        retval = MPI_Recv(
            data_, 1, newtype, src, tag, mpi_comm, MPI_STATUS_IGNORE);
        assert(retval == MPI_SUCCESS);

        #pragma omp critical(slate_mpi)
        retval = MPI_Type_free(&newtype);
        assert(retval == MPI_SUCCESS);
    }
}

///-----------------------------------------------------------------------------
/// \brief
/// Broadcasts tile from MPI rank bcast_root, using given communicator.
// todo: OpenMPI MPI_Bcast seems to have a bug such that either all ranks must
// use the simple case, or all ranks use vector case, even though the type
// signatures match.
// todo need to copy or verify metadata (sizes, op, uplo, ...)
template <typename scalar_t>
void Tile<scalar_t>::bcast(int bcast_root, MPI_Comm bcast_comm)
{
    // If no stride.
<<<<<<< HEAD
    if (stride_ == mb_) {

        // Use simple bcast.
        trace::Block trace_block("MPI_Bcast");

        int count = mb_*nb_;
        int retval;

        #pragma omp critical(slate_mpi)
        retval = MPI_Bcast(data_, count, MPI_DOUBLE, bcast_root, bcast_comm);
        assert(retval == MPI_SUCCESS);
    }
    else {
=======
    //if (stride_ == mb_) {
    //    // Use simple bcast.
    //    int count = mb_*nb_;
    //    int retval;
    //
    //    #pragma omp critical(slate_mpi)
    //    retval = MPI_Bcast(data_, count, traits<scalar_t>::mpi_type,
    //        bcast_root, bcast_comm);
    //    assert(retval == MPI_SUCCESS);
    //}
    //else
    {
>>>>>>> eb7996b7
        // Otherwise, use strided bcast.
        trace::Block trace_block("MPI_Bcast");

        int count = nb_;
        int blocklength = mb_;
        int stride = stride_;
        MPI_Datatype newtype;
        int retval;

        #pragma omp critical(slate_mpi)
        retval = MPI_Type_vector(
            count, blocklength, stride, traits<scalar_t>::mpi_type, &newtype);
        assert(retval == MPI_SUCCESS);

        #pragma omp critical(slate_mpi)
        retval = MPI_Type_commit(&newtype);
        assert(retval == MPI_SUCCESS);

        #pragma omp critical(slate_mpi)
        retval = MPI_Bcast(data_, 1, newtype, bcast_root, bcast_comm);
        assert(retval == MPI_SUCCESS);

        #pragma omp critical(slate_mpi)
        retval = MPI_Type_free(&newtype);
        assert(retval == MPI_SUCCESS);
    }
}

<<<<<<< HEAD
///-----------------------------------------------------------------------------
/// \brief
///
template <typename FloatType>
void Tile<FloatType>::gemm(blas::Op transa, blas::Op transb,
                 FloatType alpha, Tile<FloatType> *a,
                                  Tile<FloatType> *b,
                 FloatType beta,  Tile<FloatType> *c)
{
    trace::Block trace_block("blas::gemm");
    blas::gemm(blas::Layout::ColMajor,
               transa, transb,
               c->mb_, c->nb_, a->nb_,
               alpha, a->data_, a->stride_,
                      b->data_, b->stride_,
               beta,  c->data_, c->stride_);
}

///-----------------------------------------------------------------------------
/// \brief
///
template <typename FloatType>
void Tile<FloatType>::potrf(lapack::Uplo uplo, Tile<FloatType> *a)
{
    trace::Block trace_block("lapack::potrf");
    lapack::potrf(uplo,
                  a->nb_,
                  a->data_, a->stride_);
}

///-----------------------------------------------------------------------------
/// \brief
///
template <typename FloatType>
void Tile<FloatType>::syrk(blas::Uplo uplo, blas::Op trans,
                 FloatType alpha, Tile<FloatType> *a,
                 FloatType beta,  Tile<FloatType> *c)
{
    trace::Block trace_block("blas::syrk");
    blas::syrk(blas::Layout::ColMajor,
               uplo, trans,
               c->nb_, a->nb_,
               alpha, a->data_, a->stride_,
               beta,  c->data_, c->stride_);
}

///-----------------------------------------------------------------------------
/// \brief
///
template <typename FloatType>
void Tile<FloatType>::trsm(blas::Side side, blas::Uplo uplo,
                 blas::Op transa, blas::Diag diag,
                 FloatType alpha, Tile<FloatType> *a,
                                  Tile<FloatType> *b)
{
    trace::Block trace_block("blas::trsm");
    blas::trsm(blas::Layout::ColMajor,
               side, uplo, transa, diag,
               b->mb_, b->nb_,
               alpha, a->data_, a->stride_,
                      b->data_, b->stride_);
}

///-----------------------------------------------------------------------------
/// \brief
///
template <typename FloatType>
void Tile<FloatType>::allocate()
{
    trace::Block trace_block("Memory::alloc");
    data_ = (FloatType*)memory_.lock()->alloc(device_num_);
}

///-----------------------------------------------------------------------------
/// \brief
///
template <typename FloatType>
void Tile<FloatType>::deallocate()
{
    trace::Block trace_block("Memory::free");
    memory_.lock()->free(data_, device_num_);
    data_ = nullptr;
}

=======
>>>>>>> eb7996b7
} // namespace slate

#endif // SLATE_TILE_HH<|MERGE_RESOLUTION|>--- conflicted
+++ resolved
@@ -41,12 +41,8 @@
 #define SLATE_TILE_HH
 
 #include "slate_Memory.hh"
-<<<<<<< HEAD
 #include "slate_trace_Trace.hh"
-=======
-#include "slate_Trace.hh"
 #include "slate_types.hh"
->>>>>>> eb7996b7
 
 #include <blas.hh>
 #include <lapack.hh>
@@ -444,21 +440,6 @@
 void Tile<scalar_t>::bcast(int bcast_root, MPI_Comm bcast_comm)
 {
     // If no stride.
-<<<<<<< HEAD
-    if (stride_ == mb_) {
-
-        // Use simple bcast.
-        trace::Block trace_block("MPI_Bcast");
-
-        int count = mb_*nb_;
-        int retval;
-
-        #pragma omp critical(slate_mpi)
-        retval = MPI_Bcast(data_, count, MPI_DOUBLE, bcast_root, bcast_comm);
-        assert(retval == MPI_SUCCESS);
-    }
-    else {
-=======
     //if (stride_ == mb_) {
     //    // Use simple bcast.
     //    int count = mb_*nb_;
@@ -471,10 +452,7 @@
     //}
     //else
     {
->>>>>>> eb7996b7
         // Otherwise, use strided bcast.
-        trace::Block trace_block("MPI_Bcast");
-
         int count = nb_;
         int blocklength = mb_;
         int stride = stride_;
@@ -500,93 +478,6 @@
     }
 }
 
-<<<<<<< HEAD
-///-----------------------------------------------------------------------------
-/// \brief
-///
-template <typename FloatType>
-void Tile<FloatType>::gemm(blas::Op transa, blas::Op transb,
-                 FloatType alpha, Tile<FloatType> *a,
-                                  Tile<FloatType> *b,
-                 FloatType beta,  Tile<FloatType> *c)
-{
-    trace::Block trace_block("blas::gemm");
-    blas::gemm(blas::Layout::ColMajor,
-               transa, transb,
-               c->mb_, c->nb_, a->nb_,
-               alpha, a->data_, a->stride_,
-                      b->data_, b->stride_,
-               beta,  c->data_, c->stride_);
-}
-
-///-----------------------------------------------------------------------------
-/// \brief
-///
-template <typename FloatType>
-void Tile<FloatType>::potrf(lapack::Uplo uplo, Tile<FloatType> *a)
-{
-    trace::Block trace_block("lapack::potrf");
-    lapack::potrf(uplo,
-                  a->nb_,
-                  a->data_, a->stride_);
-}
-
-///-----------------------------------------------------------------------------
-/// \brief
-///
-template <typename FloatType>
-void Tile<FloatType>::syrk(blas::Uplo uplo, blas::Op trans,
-                 FloatType alpha, Tile<FloatType> *a,
-                 FloatType beta,  Tile<FloatType> *c)
-{
-    trace::Block trace_block("blas::syrk");
-    blas::syrk(blas::Layout::ColMajor,
-               uplo, trans,
-               c->nb_, a->nb_,
-               alpha, a->data_, a->stride_,
-               beta,  c->data_, c->stride_);
-}
-
-///-----------------------------------------------------------------------------
-/// \brief
-///
-template <typename FloatType>
-void Tile<FloatType>::trsm(blas::Side side, blas::Uplo uplo,
-                 blas::Op transa, blas::Diag diag,
-                 FloatType alpha, Tile<FloatType> *a,
-                                  Tile<FloatType> *b)
-{
-    trace::Block trace_block("blas::trsm");
-    blas::trsm(blas::Layout::ColMajor,
-               side, uplo, transa, diag,
-               b->mb_, b->nb_,
-               alpha, a->data_, a->stride_,
-                      b->data_, b->stride_);
-}
-
-///-----------------------------------------------------------------------------
-/// \brief
-///
-template <typename FloatType>
-void Tile<FloatType>::allocate()
-{
-    trace::Block trace_block("Memory::alloc");
-    data_ = (FloatType*)memory_.lock()->alloc(device_num_);
-}
-
-///-----------------------------------------------------------------------------
-/// \brief
-///
-template <typename FloatType>
-void Tile<FloatType>::deallocate()
-{
-    trace::Block trace_block("Memory::free");
-    memory_.lock()->free(data_, device_num_);
-    data_ = nullptr;
-}
-
-=======
->>>>>>> eb7996b7
 } // namespace slate
 
 #endif // SLATE_TILE_HH