
#ifndef BLAS_HH
#define BLAS_HH

#include <complex>

#ifdef SLATE_WITH_MKL
    #include <mkl_cblas.h>
#elif SLATE_WITH_ESSL
    #include <essl.h>
#endif

namespace blas {

enum class Layout {ColMajor, RowMajor};
enum class Side   {Left, Right};
enum class Uplo   {Upper, Lower};
enum class Op     {Trans, NoTrans, ConjTrans};
enum class Diag   {Unit, NonUnit};

void trsm(blas::Layout layout,
          blas::Side side, blas::Uplo uplo, blas::Op transa, blas::Diag diag,
          int64_t m, int64_t n,
          float alpha, float *a, int64_t lda,
                       float *b, int64_t ldb);

void trsm(blas::Layout layout,
          blas::Side side, blas::Uplo uplo, blas::Op transa, blas::Diag diag,
          int64_t m, int64_t n,
          double alpha, double *a, int64_t lda,
                        double *b, int64_t ldb);

void trsm(blas::Layout layout,
          blas::Side side, blas::Uplo uplo, blas::Op transa, blas::Diag diag,
          int64_t m, int64_t n,
          std::complex<float> alpha, std::complex<float> *a, int64_t lda,
                                     std::complex<float> *b, int64_t ldb);

void trsm(blas::Layout layout,
          blas::Side side, blas::Uplo uplo, blas::Op transa, blas::Diag diag,
          int64_t m, int64_t n,
          std::complex<double> alpha, std::complex<double> *a, int64_t lda,
                                      std::complex<double> *b, int64_t ldb);

void syrk(blas::Layout layout,
          blas::Uplo uplo, blas::Op trans,
          int64_t n, int64_t k,
          float alpha, float *a, int64_t lda,
          float beta,  float *c, int64_t ldc);

void syrk(blas::Layout layout,
          blas::Uplo uplo, blas::Op trans,
          int64_t n, int64_t k,
          double alpha, double *a, int64_t lda,
          double beta,  double *c, int64_t ldc);

void syrk(blas::Layout layout,
          blas::Uplo uplo, blas::Op trans,
          int64_t n, int64_t k,
          float alpha, std::complex<float> *a, int64_t lda,
          float beta,  std::complex<float> *c, int64_t ldc);

void syrk(blas::Layout layout,
          blas::Uplo uplo, blas::Op trans,
          int64_t n, int64_t k,
          double alpha, std::complex<double> *a, int64_t lda,
          double beta,  std::complex<double> *c, int64_t ldc);

void gemm(blas::Layout layout,
         blas::Op transa, blas::Op transb,
          int64_t m, int64_t n, int64_t k,
          float alpha, float *a, int64_t lda,
                       float *b, int64_t ldb,
          float beta,  float *c, int64_t ldc);

void gemm(blas::Layout layout,
          blas::Op transa, blas::Op transb,
          int64_t m, int64_t n, int64_t k,
          double alpha, double *a, int64_t lda,
                        double *b, int64_t ldb,
<<<<<<< HEAD
          double beta,  double *c, int64_t ldc)
{
    if (transa == blas::Op::NoTrans && transb == blas::Op::Trans) {
	cblas_dgemm(CblasColMajor,
		    CblasNoTrans, CblasTrans,
		    m, n, k, 
		    alpha, a, lda,
		    b, ldb,
		    beta,  c, ldc);
    } else if (transa == blas::Op::NoTrans && transb == blas::Op::NoTrans) {
	cblas_dgemm(CblasColMajor,
		    CblasNoTrans, CblasNoTrans,
		    m, n, k, 
		    alpha, a, lda,
		    b, ldb,
		    beta,  c, ldc);
    } else {
	// Not implemented!
	assert(0);
    }
	
}

//------------------------------------------------------------------------------
=======
          double beta,  double *c, int64_t ldc);

>>>>>>> 35fc2cc7
void gemm(blas::Layout layout,
          blas::Op transa, blas::Op transb,
          int64_t m, int64_t n, int64_t k,
          std::complex<float> alpha, std::complex<float> *a, int64_t lda,
                                     std::complex<float> *b, int64_t ldb,
          std::complex<float> beta,  std::complex<float> *c, int64_t ldc);

void gemm(blas::Layout layout,
          blas::Op transa, blas::Op transb,
          int64_t m, int64_t n, int64_t k,
          std::complex<double> alpha, std::complex<double> *a, int64_t lda,
                                      std::complex<double> *b, int64_t ldb,
          std::complex<double> beta,  std::complex<double> *c, int64_t ldc);

} // namespace blas

#endif // BLAS_HH<|MERGE_RESOLUTION|>--- conflicted
+++ resolved
@@ -3,7 +3,7 @@
 #define BLAS_HH
 
 #include <complex>
-
+#include <assert.h>
 #ifdef SLATE_WITH_MKL
     #include <mkl_cblas.h>
 #elif SLATE_WITH_ESSL
@@ -78,35 +78,9 @@
           int64_t m, int64_t n, int64_t k,
           double alpha, double *a, int64_t lda,
                         double *b, int64_t ldb,
-<<<<<<< HEAD
-          double beta,  double *c, int64_t ldc)
-{
-    if (transa == blas::Op::NoTrans && transb == blas::Op::Trans) {
-	cblas_dgemm(CblasColMajor,
-		    CblasNoTrans, CblasTrans,
-		    m, n, k, 
-		    alpha, a, lda,
-		    b, ldb,
-		    beta,  c, ldc);
-    } else if (transa == blas::Op::NoTrans && transb == blas::Op::NoTrans) {
-	cblas_dgemm(CblasColMajor,
-		    CblasNoTrans, CblasNoTrans,
-		    m, n, k, 
-		    alpha, a, lda,
-		    b, ldb,
-		    beta,  c, ldc);
-    } else {
-	// Not implemented!
-	assert(0);
-    }
-	
-}
-
-//------------------------------------------------------------------------------
-=======
           double beta,  double *c, int64_t ldc);
 
->>>>>>> 35fc2cc7
+
 void gemm(blas::Layout layout,
           blas::Op transa, blas::Op transb,
           int64_t m, int64_t n, int64_t k,
