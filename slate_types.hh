--- conflicted
+++ resolved
@@ -69,7 +69,6 @@
 } // namespace internal
 
 ///-----------------------------------------------------------------------------
-<<<<<<< HEAD
 /// \class
 /// \brief
 ///
@@ -94,7 +93,9 @@
         int64_t i_;
         double d_;
     };
-=======
+};
+
+///-----------------------------------------------------------------------------
 /// traits gives mpi_type based on actual scalar_t.
 //  constants are initialized in slate_types.cc
 template< typename scalar_t >
@@ -122,7 +123,6 @@
 class traits< std::complex<double> > {
 public:
     static MPI_Datatype mpi_type; // = MPI_C_DOUBLE_COMPLEX
->>>>>>> eb7996b7
 };
 
 } // namespace slate
