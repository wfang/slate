--- conflicted
+++ resolved
@@ -15,12 +15,7 @@
 
 -include make.inc
 
-<<<<<<< HEAD
-CXXFLAGS = -O3 -std=c++11 -Wall -pedantic
-=======
-CFLAGS   = -O3 -std=c99   -Wall -pedantic -MMD
 CXXFLAGS = -O3 -std=c++11 -Wall -pedantic -MMD
->>>>>>> eb7996b7
 
 pwd = ${shell pwd}
 
@@ -98,11 +93,6 @@
        slate_internal_syrk.cc \
        slate_internal_trsm.cc \
        slate_Memory.cc \
-<<<<<<< HEAD
-       slate_Tile.cc \
-       slate_trace_Trace.cc \
-       slate_potrf.cc
-=======
        slate_Trace.cc \
        slate_potrf.cc \
        slate_types.cc
@@ -127,7 +117,6 @@
 .PHONY: all libs clean
 
 all: $(test)
->>>>>>> eb7996b7
 
 lib:
 	mkdir lib
@@ -157,13 +146,7 @@
 	rm -f $(lib_obj) $(test_obj) $(test) trace_*.svg
 
 %.o: %.cc
-<<<<<<< HEAD
 	$(CXX) $(CXXFLAGS) -c $< -o $@
-=======
-	$(CXX) $(CXXFLAGS) -c $< -o $@
-
-%.o: %.c
-	$(CC) $(CFLAGS) -c $< -o $@
 
 # preprocess source
 %.i: %.cc
@@ -173,5 +156,4 @@
 %.gch: %.hh
 	$(CXX) $(CXXFLAGS) -c $< -o $@
 
--include ${dep}
->>>>>>> eb7996b7
+-include ${dep}