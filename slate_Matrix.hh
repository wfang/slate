--- conflicted
+++ resolved
@@ -46,19 +46,19 @@
     int64_t mt_; ///< number of tile rows
     int64_t nt_; ///< number of tile columns
 
+    std::map<std::tuple<int64_t, int64_t, int>, Tile<FloatType>*> *tiles_;
+    omp_lock_t *tiles_lock_ = new omp_lock_t();
+
+
     Matrix(int64_t m, int64_t n, FloatType *a, int64_t lda,
-<<<<<<< HEAD
            int64_t mb, int64_t nb);
 
     Matrix(int64_t m, int64_t n, FloatType *a, int64_t lda,
-           int64_t mb, int64_t nb, MPI_Comm mpi_comm, int64_t p, int64_t q);
+           int64_t nb, MPI_Comm mpi_comm, int64_t p, int64_t q);
     Matrix(int64_t m, int64_t n, FloatType *a, int64_t lda,
 	   int64_t mb, int64_t nb,
 	   MPI_Comm mpi_comm, MPI_Comm row_comm, MPI_Comm col_comm,
 	   int64_t p_, int64_t q_);
-=======
-           int64_t nb, MPI_Comm mpi_comm, int64_t p, int64_t q);
->>>>>>> 35fc2cc7
 
     Matrix(const Matrix &a, int64_t it, int64_t jt, int64_t mt, int64_t nt);
 
@@ -115,13 +115,11 @@
     void potrf(blas::Uplo uplo, int64_t lookahead = 0);
 
     void mm_summa(Matrix &a, Matrix &b, double alpha, double beta);
-
+    Memory *memory_;
 private:
     // TODO: replace by unordered_map
-    std::map<std::tuple<int64_t, int64_t, int>, Tile<FloatType>*> *tiles_;
-    omp_lock_t *tiles_lock_ = new omp_lock_t();
-
-    Memory *memory_;
+
+
 
     MPI_Comm mpi_comm_;
     MPI_Group mpi_group_;
@@ -301,37 +299,6 @@
     }
     omp_unset_lock(tiles_lock_);
 }
-
-//------------------------------------------------------------------------------
-template<typename FloatType>
-Matrix<FloatType>::Matrix(int64_t m, int64_t n, FloatType *a, int64_t lda,
-<<<<<<< HEAD
-                          int64_t mb, int64_t nb)
-{
-    // tiles_ = new std::map<std::tuple<int64_t, int64_t, int>, Tile<FloatType>*>;
-    // it_ = 0;
-    // jt_ = 0;
-    // mt_ = m % mb == 0 ? m/mb : m/mb+1;
-    // nt_ = n % nb == 0 ? n/nb : n/nb+1;
-
-    // tileRankFunc = [] (int64_t i, int64_t j) { return 0; };
-    // tileDeviceFunc = [=] (int64_t i, int64_t j) { return j%num_devices_; };
-    // tileMbFunc = [=] (int64_t i) { return (it_+i)*mb > m ? m%mb : mb; };
-    // tileNbFunc = [=] (int64_t j) { return (jt_+j)*nb > n ? n%nb : nb; };
-
-    // host_num_ = omp_get_initial_device();
-    // num_devices_ = omp_get_num_devices();
-
-    // if (num_devices_ > 0) {
-    //     cublasStatus_t status = cublasCreate(&cublas_handle_);
-    //     assert(status == CUBLAS_STATUS_SUCCESS);
-    // }
-
-    // copyTo(a, lda);
-
-    // omp_init_lock(tiles_lock_);
-}
-
 //------------------------------------------------------------------------------
 template<typename FloatType>
 Matrix<FloatType>::Matrix(int64_t m, int64_t n, FloatType *a, int64_t lda,
@@ -340,6 +307,7 @@
 			  int64_t p_, int64_t q_)
 {
     tiles_ = new std::map<std::tuple<int64_t, int64_t, int>, Tile<FloatType>*>;
+    memory_ = new Memory(sizeof(FloatType)*nb*nb, 0);
     it_ = 0;
     jt_ = 0;
     mt_ = m % mb == 0 ? m/mb : m/mb+1;
@@ -455,14 +423,10 @@
     }
 }
 
+//------------------------------------------------------------------------------
 template<typename FloatType>
 Matrix<FloatType>::Matrix(int64_t m, int64_t n, FloatType *a, int64_t lda,
-                          int64_t mb, int64_t nb,
-                          MPI_Comm mpi_comm, 
-			  int64_t p_, int64_t q_)
-=======
                           int64_t nb, MPI_Comm mpi_comm, int64_t p, int64_t q)
->>>>>>> 35fc2cc7
 {
     tiles_ = new std::map<std::tuple<int64_t, int64_t, int>, Tile<FloatType>*>;
     memory_ = new Memory(sizeof(FloatType)*nb*nb, 0);
@@ -471,8 +435,6 @@
     jt_ = 0;
     mt_ = m % nb == 0 ? m/nb : m/nb+1;
     nt_ = n % nb == 0 ? n/nb : n/nb+1;
-    p = p_;
-    q = q_;
 
     mpi_comm_ = mpi_comm;
     assert(MPI_Comm_rank(mpi_comm_, &mpi_rank_) == MPI_SUCCESS);
@@ -491,8 +453,6 @@
 
     tileRankFunc = [=] (int64_t i, int64_t j) { return i%p + (j%q)*p; };
 
-
-    
     if (num_devices_ > 0) {
         tileDeviceFunc = [=] (int64_t i, int64_t j)
             { return j/q%num_devices_; };
@@ -527,13 +487,10 @@
         assert(status == CUBLAS_STATUS_SUCCESS);
     }
 
-//  copyTo(a, lda);
     if (a != nullptr)
         copyTo(a, lda);
     else
         random();
-    // random();
-    printf("Random matrix generated...\n");
 
     omp_init_lock(tiles_lock_);
 
@@ -727,30 +684,7 @@
 }
 
 //------------------------------------------------------------------------------
-template<typename FloatType>
-void Matrix<FloatType>::trsm(blas::Side side, blas::Uplo uplo,
-                             blas::Op trans, blas::Diag diag,
-                             FloatType alpha, const Matrix &a)
-{
-    using namespace blas;
-
-    Matrix<FloatType> b = *this;
-
-    // Right, Lower, Trans
-    for (int64_t k = 0; k < b.nt_; ++k) {
-
-        for (int64_t m = 0; m < b.mt_; ++m) {
-            #pragma omp task
-            b(m, k)->trsm(side, uplo, trans, diag, 1.0, a(k, k)); 
-
-            for (int64_t n = k+1; n < b.nt_; ++n)
-                #pragma omp task
-                b(m, n)->gemm(Op::NoTrans, trans,
-                              -1.0/alpha, b(m, k), a(n, k), 1.0);
-        }
-    }
-    #pragma omp taskwait
-}
+
 
 //------------------------------------------------------------------------------
 template<typename FloatType>
